import os
import json
import requests
from typing import List, Union

from cryptography.hazmat.primitives import serialization, hashes
from cryptography.hazmat.primitives.asymmetric import rsa, padding
from cryptography.hazmat.primitives.ciphers import Cipher, algorithms, modes

import getpass
#---VARIABLES---#
login_headers = {"Content-Type": "application/x-www-form-urlencoded"}

def log_in_to_server(username:str, password:str, server_url):

    #--> Check if the token.json file exists in the current directory
    if os.path.exists("token.json"):

        #--> Define the headers with the Authorization token
        headers = {"Authorization": f"Bearer {get_token()}"}

        #--> Make a GET request to the protected endpoint with the headers
        response = requests.get(f"{server_url}api/v1/token-test", headers=headers,timeout=10)

        #-->Token is present but no longer valid
        if response.status_code == 401:
            # Define the payload with the username and password
            payload = {"username": username.lower(), "password": password}
            login_response = requests.post(server_url, data=payload, timeout=10)

            # Extract the JWT token from the response
            jwt_token = login_response.json()["access_token"]

            create_token(jwt_token)
            print()
            print("Logged in successfully!")
            print()

        print()
        print("Logged in with valid token")
        print()

    else:
        #-->No token found, request a new one
        
        # Define the payload with the username and password
        payload = {"username": username.lower(), "password": password}
        # Make a POST request to the login endpoint with the payload
        login_response = requests.post(server_url, data=payload, headers=login_headers, timeout=10)

        # Extract the JWT token from the login response
        jwt_token = login_response.json()["access_token"]

        # Set the JWT token in token.json file
        create_token(jwt_token)

        print()
        print("Logged in successfully!")
        print()
        
def get_token()->str:
    """Function to get the json token from a local json file called token.json"""
    with open("token.json", "r", encoding='utf-8') as file:
        data = json.load(file)
        jwt_token = data["token"]
        return jwt_token

def create_token(jwt_token:str)->None:
    """Function to write the json token to a local json file called token.json"""
    with open("token.json", "w", encoding='utf-8') as file:
        data = {"token": jwt_token}
        json.dump(data, file)

def get_account_info(server_url:str)->tuple:
    """Function that returns account details for the endpoint specified in the 
    account_url_suffix variable"""
    account_url_suffix = "api/v1/me"
    headers = {"Authorization": f"Bearer {get_token()}"}
    response = requests.get(f"{server_url}{account_url_suffix}", headers=headers, timeout=10)
    data = response.json()
<<<<<<< HEAD

    return (data['username'], data['email'])
=======
    try:
        return data['username'], data['email']
    except KeyError:
        print(data["detail"])
        print()
>>>>>>> abda20ef

def get_sym_key(server_url:str, password:str, friend_username:str)->str:
    """Function that uploads the encrypted symmetric key from the db"""

    account_url_suffix = "api/v1/user_key_request"
    headers = {"Authorization": f"Bearer {get_token()}"}
    
    payload={
        "user_password" : password,
        "friend_username" : friend_username      
    }
    
    response = requests.post(f"{server_url}{account_url_suffix}", json=payload,  headers=headers, timeout=10)    
    data = response.json()
    return data

def post_thought(server_url:str, username:str, title:str, encrypted_message:bytes):
    """Function that uploads the Thought and its list of usernames and encrypted keys to the endpoint specified in the 
    account_url_suffix variable"""

    account_url_suffix = "api/v1/thoughts"
    headers = {"Authorization": f"Bearer {get_token()}"}
    
    payload={
        "username" : username.lower(),
        "title" : title,
        "content" : encrypted_message.decode("utf-8")        
    }
    
    response = requests.post(f"{server_url}{account_url_suffix}", json = payload,  headers=headers, timeout=10)

def register_user(server_url:str, username:str, user_email:str, user_password:str, friends:List[str]=[]):
    """function to return a list of all user friends."""
   
    account_url_suffix = "api/v1/users"

    payload = {
    'username': username.lower(),
    'email': user_email,
    'user_password': user_password,
    "friends" : friends,
    "disabled" : False
    }
    
    response = requests.post(f"{server_url}{account_url_suffix}", json=payload, timeout=10)

    data = response.json()
    return data.items()

def add_user_friends(server_url:str, friend_username:str):
    """function to return a list of all user friends."""
    account_url_suffix = "api/v1/friends/"

    headers = {"Authorization": f"Bearer {get_token()}"}
    
    response = requests.post(f"{server_url}{account_url_suffix}{friend_username}", headers=headers, timeout=10)

    data = response.json()
    
    return data

<<<<<<< HEAD
def get_user_friends(server_url:str)->tuple:
=======
def reset_password(server_url:str, username:str):
    """Function to start the password reset process."""
    account_url_suffix = "get_password_reset_token"

    data = {
        "username" : username
    }
    
    response = requests.post(f"{server_url}{account_url_suffix}", json=data,  timeout=10)

    if response.status_code ==200:
        print("Response content:", response.content)    
    else:
        print("Something went wrong with the password reset request!")

def get_user_friends(server_url:str)->None:
>>>>>>> abda20ef
    """function to return a list of all user friends."""
    account_url_suffix = "api/v1/friends"

    headers = {"Authorization": f"Bearer {get_token()}"}

    response = requests.get(f"{server_url}{account_url_suffix}", headers=headers, timeout=10)

    data = response.json()

    usernames = []
    for key in data.items():
        usernames.append(key)
        
    return tuple(usernames)

def get_all_users(server_url:str)->tuple:
    """Development function to get all users in the database. Will be deprecated on app release."""
    account_url_suffix = "api/v1/users"

    headers = {"Authorization": f"Bearer {get_token()}"}

    response = requests.get(f"{server_url}{account_url_suffix}", headers=headers, timeout=10)
    
        
    data = response.json()

    all_users = data.items()
    return all_users

def get_thoughts_for_user(server_url:str, username:str)->tuple:
    """Function that returns all thoughts that have the username in the reader's list for the endpoint specified in the 
    account_url_suffix variable"""
    account_url_suffix = "api/v1/thoughts"
    headers = {"Authorization": f"Bearer {get_token()}"}
    response = requests.get(f"{server_url}{account_url_suffix}/{username}", headers=headers, timeout=10)
    data = response.json()
    return json.loads(data)

def wrap_encrypt_sym_key(sym_key:bytes, server_url:str, friend_username: Union[str, None] = None)->Union[str, bytes]:
    """Function to prepare the public key to encrypt the symmetric key, and then encrypt it. The optional friend_username
    argument is used to check if it is the users own key that needs encrypting or someone else's."""
    if friend_username:
        public_key = serialization.load_pem_public_key(get_public_key_friend(server_url, friend_username).encode('utf-8'))#==To change to use the endpoint, drop the username
        # Encrypt the symmetric key with the client's public key
        encrypted_sim_key = public_key.encrypt(sym_key,padding.OAEP(
                mgf=padding.MGF1(algorithm=hashes.SHA256()),
                algorithm=hashes.SHA256(),
                label=None
            ))
        return encrypted_sim_key
    else:    
        public_key = serialization.load_pem_public_key(get_public_key(server_url).encode('utf-8'))#==To change to use the endpoint, drop the username
        # Encrypt the symmetric key with the client's public key
        encrypted_sim_key = public_key.encrypt(sym_key,padding.OAEP(
                mgf=padding.MGF1(algorithm=hashes.SHA256()),
                algorithm=hashes.SHA256(),
                label=None
            ))
        return encrypted_sim_key
    
def upload_keystore(server_url:str, public_key:bytes, symmetric_key:bytes):
    """Function that uploads the generated public key to the endpoint specified in the 
    account_url_suffix variable"""

    # try:
    account_url_suffix = "api/v1/post_key_store"
    headers = {"Authorization": f"Bearer {get_token()}"}
    
    print(type(public_key))
    payload={
        "pub_key" : public_key.decode("utf-8"),
        "symmetric_key": symmetric_key.decode("utf-8")
    }
    
    response = requests.post(f"{server_url}{account_url_suffix}", json = payload,  headers=headers, timeout=10)
    
    data = response.json()
    
    return data

def check_token(server_url:str)->bool:
    """Function that checks if a token exists and is valid"""

    # Check if the token.json file exists in the current directory
    if os.path.exists("token.json"):
        # Define the headers with the Authorization token
        headers = {"Authorization": f"Bearer {get_token()}"}

        # Make a GET request to the protected endpoint with the headers
        response = requests.get(f"{server_url}api/v1/token-test", headers=headers,timeout=10)

        # Token is present and valid
        if response.status_code == 200:
            print()
            print("Logged in with valid token")
            print()
            return True
    return False

def login(server_url:str, username:str, password:str)->None:
    """Function that logs the user in"""

    # Define the payload with the username and password
    payload = {"username": username.lower(), "password": password}

    # Make a POST request to the login endpoint with the payload
    login_response = requests.post(server_url, data=payload, headers=login_headers, timeout=10)

        
    #Will check if the detail key is present in the json response. If so this means the user is inactive
    if "detail" in login_response.json():
        print(login_response.json()["detail"])
        return False
        
    
    # Extract the JWT token from the login response
    jwt_token = login_response.json()["access_token"]

    # Set the JWT token in token.json file
    create_token(jwt_token)

    print()
    print("Logged in successfully!")
    print()
        
    return True
    
def login_with_token(server_url:str)->None:
    """Function that tries to log in with a token first. If the token is not valid or
    does not exist, it logs in with the provided username and password"""

    if check_token(server_url):
        return
    username = input("Please enter your username: ")
    password = getpass.getpass(prompt = "Please enter your password: ")
    
    # Token is not valid or does not exist, log in with username and password
<<<<<<< HEAD
    login(server_url, username.lower(), password)
=======
    if login(server_url, username, password):
        return True
    else:
        return False
>>>>>>> abda20ef

def log_out():
    file_path = "token.json"  
    if os.path.exists(file_path):
        os.remove(file_path)
        print("Logged out successfully!")
    else:
        print("You are not logged in!")   
        
<|MERGE_RESOLUTION|>--- conflicted
+++ resolved
@@ -78,16 +78,12 @@
     headers = {"Authorization": f"Bearer {get_token()}"}
     response = requests.get(f"{server_url}{account_url_suffix}", headers=headers, timeout=10)
     data = response.json()
-<<<<<<< HEAD
-
-    return (data['username'], data['email'])
-=======
+
     try:
         return data['username'], data['email']
     except KeyError:
         print(data["detail"])
         print()
->>>>>>> abda20ef
 
 def get_sym_key(server_url:str, password:str, friend_username:str)->str:
     """Function that uploads the encrypted symmetric key from the db"""
@@ -149,9 +145,6 @@
     
     return data
 
-<<<<<<< HEAD
-def get_user_friends(server_url:str)->tuple:
-=======
 def reset_password(server_url:str, username:str):
     """Function to start the password reset process."""
     account_url_suffix = "get_password_reset_token"
@@ -167,8 +160,7 @@
     else:
         print("Something went wrong with the password reset request!")
 
-def get_user_friends(server_url:str)->None:
->>>>>>> abda20ef
+def get_user_friends(server_url:str)->tuple:
     """function to return a list of all user friends."""
     account_url_suffix = "api/v1/friends"
 
@@ -306,14 +298,12 @@
     password = getpass.getpass(prompt = "Please enter your password: ")
     
     # Token is not valid or does not exist, log in with username and password
-<<<<<<< HEAD
     login(server_url, username.lower(), password)
-=======
+
     if login(server_url, username, password):
         return True
     else:
         return False
->>>>>>> abda20ef
 
 def log_out():
     file_path = "token.json"  
