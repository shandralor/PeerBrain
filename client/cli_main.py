--- conflicted
+++ resolved
@@ -15,12 +15,9 @@
     save_public_key,
 )
 
-<<<<<<< HEAD
-from client_functions import create_token, get_token, get_account_info, get_sym_key, post_thought, register_user, \
-    add_user_friends, get_user_friends, get_all_users, get_thoughts_for_user, wrap_encrypt_sym_key, upload_keystore, \
-        login_with_token, log_out, reset_password, check_token
-=======
 from client_functions import (
+    create_token, 
+    get_token,
     get_account_info,
     get_sym_key,
     post_thought,
@@ -29,11 +26,13 @@
     get_user_friends,
     get_all_users,
     get_thoughts_for_user,
+    wrap_encrypt_sym_key,
     upload_keystore,
     login_with_token,
-    log_out
+    log_out,
+    reset_password,
+    check_token
 )
->>>>>>> 2ad1538e
 
 from fastapi import HTTPException
 
